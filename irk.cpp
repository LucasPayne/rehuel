--- conflicted
+++ resolved
@@ -24,7 +24,6 @@
 typedef std::vector<std::vector<int> > coeff_list;
 coeff_list expand( const coeff_list &c1,
                    const coeff_list &c2 )
-<<<<<<< HEAD
 {
 	// Test driven:
 	// 1. expand( { {1}, {2} }, { {3}, {4} } ) should lead to
@@ -66,49 +65,6 @@
 		o << " }";
 		if( i < c.size() - 1 ) o << ", ";
 	}
-=======
-{
-	// Test driven:
-	// 1. expand( { {1}, {2} }, { {3}, {4} } ) should lead to
-	// { {1,3}, {1,4}, {2,3}, {2,4} }
-	//
-	// 2. expand( { {1,3}, {1,4}, {2,3}, {2,4} }, { {5}, {6} } ) leads to
-	// { {1,3,5}, {1,4,5}, {2,3,5}, {2,4,5},
-	//   {1,3,6}, {1,4,6}, {2,3,6}, {2,4,6} }
-	//
-	// 3. expand( { {1,2,3}, {4,5} } ) should be
-	// ( a1 + a2 + a3 ) ( b1 + b2 ) =
-	// ( a1b1 + a2b1 + a3b1 + a1b2 + a2b2 + a3b2 ) =
-	// { {1,4}, {2,4}, {3,4}, {1,5}, {2,5}, {2,6} }
-	//
-	coeff_list c3;
-
-	for( std::size_t i = 0; i < c1.size(); ++i ){
-		for( std::size_t j = 0; j < c2.size(); ++j ){
-			std::vector<int> vij( c1[i].begin(), c1[i].end() );
-			vij.insert( vij.end(), c2[j].begin(), c2[j].end() );
-			c3.push_back( vij );
-		}
-	}
-	return c3;
-}
-
-
-/**
-   \brief Output operator for a coefficient list.
-*/
-std::ostream &operator<<( std::ostream &o, const coeff_list &c )
-{
-	o << " { ";
-	for( std::size_t i = 0; i < c.size(); ++i ){
-		o << "{";
-		for( std::size_t j = 0; j < c[i].size(); ++j ){
-			o << " " << c[i][j];
-		}
-		o << " }";
-		if( i < c.size() - 1 ) o << ", ";
-	}
->>>>>>> 9b291215
 	o << " }";
 	return o;
 }
@@ -604,30 +560,17 @@
 			// gamma is the real eigenvalue of A.
 			sc.gamma = 0.1590658444274690;
 
-<<<<<<< HEAD
-			sc.b2 = { };
-=======
 			sc.b2 = { sc.b(0) - 1.5864079001863282*sc.gamma,
 			          sc.b(1) + 1.0081178814983730*sc.gamma,
 			          sc.b(2) - 0.73097486615978746*sc.gamma,
 			          sc.b(3) + 0.50926488484774272*sc.gamma,
 			          sc.b(4) - 0.2*sc.gamma };
->>>>>>> 9b291215
 
 			sc.order  = 9;
 			sc.order2 = 5;
 
 			sc.b_interp = collocation_interpolate_coeffs( sc.c );
 
-<<<<<<< HEAD
-			// Interpolates on a solution interval as
-			// b_j(t) = b_interp(j,0)*t + b_interp(j,1)*t^2
-			//          + b_interp(j,2)*t^3 + ...
-			/*
-			double c1 = sc.c[0];
-			double c2 = sc.c[1];
-			double c3 = sc.c[2];
-=======
 			break;
 		}
 
@@ -803,7 +746,6 @@
 			          sc.b(4) - 0.28405414676522997 * sc.gamma,
 			          sc.b(5) + 0.14407010361206885 * sc.gamma,
 			          sc.b(6) - 0.04111514886290593 * sc.gamma  };
->>>>>>> 9b291215
 
 			break;
 		}
