#include <iostream>
#include <string>

#include "irk.hpp"


namespace irk {



/**
   \brief expands the coefficient lists.

   This is needed to automatically calculate the interpolating coefficients.

   This is like operator expansion of operator( c1, c2 )
   if c1 = { a1 + a2 } and c2 = { b1 + b2 }
   and we encode for that as c1 = { {1}, {2} }; c2 = { {3}, {4} }
   then the expansion would be operator(c1,c2) =
   { a1b1 + a1b2 + a2b1 + a2b2 } which would be encoded as
   { {1,3}, {1,4}, {2,3}, {2,4} }.
   operator( ( a1b1 + a1b2 + a2b1 + a2b2 ), (x1 + x2) ) follows from induction.
*/
typedef std::vector<std::vector<int> > coeff_list;
coeff_list expand( const coeff_list &c1,
                   const coeff_list &c2 )
{
	// Test driven:
	// 1. expand( { {1}, {2} }, { {3}, {4} } ) should lead to
	// { {1,3}, {1,4}, {2,3}, {2,4} }
	//
	// 2. expand( { {1,3}, {1,4}, {2,3}, {2,4} }, { {5}, {6} } ) leads to
	// { {1,3,5}, {1,4,5}, {2,3,5}, {2,4,5},
	//   {1,3,6}, {1,4,6}, {2,3,6}, {2,4,6} }
	//
	// 3. expand( { {1,2,3}, {4,5} } ) should be
	// ( a1 + a2 + a3 ) ( b1 + b2 ) =
	// ( a1b1 + a2b1 + a3b1 + a1b2 + a2b2 + a3b2 ) =
	// { {1,4}, {2,4}, {3,4}, {1,5}, {2,5}, {2,6} }
	//
	coeff_list c3;

	for( std::size_t i = 0; i < c1.size(); ++i ){
		for( std::size_t j = 0; j < c2.size(); ++j ){
			std::vector<int> vij( c1[i].begin(), c1[i].end() );
			vij.insert( vij.end(), c2[j].begin(), c2[j].end() );
			c3.push_back( vij );
		}
	}
	return c3;
}


/**
   \brief Output operator for a coefficient list.
*/
std::ostream &operator<<( std::ostream &o, const coeff_list &c )
{
	o << " { ";
	for( std::size_t i = 0; i < c.size(); ++i ){
		o << "{";
		for( std::size_t j = 0; j < c[i].size(); ++j ){
			o << " " << c[i][j];
		}
		o << " }";
		if( i < c.size() - 1 ) o << ", ";
	}
	o << " }";
	return o;
}


/**
   \brief Simple calculation of the factorial of n.
*/
int factorial( int n )
{
	if( n <= 1 ) return 1;

	int res = 1;
	for( int i = 1; i <= n; ++i ){
		res *= i;
	}

	return res;
}

/**
   \brief binomial coefficient (n above b).
*/
int binom_coeff( int n, int b )
{
	return factorial( n ) / ( factorial(b)*factorial(n-b) );
}



bool verify_solver_coeffs( const solver_coeffs &sc )
{
	auto N = sc.b.size();
	if( N != sc.c.size() || N != sc.A.n_rows || N != sc.A.n_cols ){
		return false;
	}
	if( N == 0 ) return false;

	return true;
}


arma::mat collocation_interpolate_coeffs( const arma::vec &c )
{
	// Interpolates on a solution interval as
	// b_j(t) = b_interp(j,0)*t + b_interp(j,1)*t^2
	//          + b_interp(j,2)*t^3 + ...
	// The coefficients arise from the following equation:
	//
	// bj(t) = integral( lp_j(x), dx ),
	// where lp_j(x) = (x-c2)(x-c1)(x-c3) / (cj-c2)(cj-c1)(cj-c3)
	//
	// Therefore, to derive the shape of the polynomial, we have
	// to perform some expansion in terms of all the coefficients.
	//
	// For example, if we have three stages, then we have
	//
	// lp_1(x) = (x - c2)(x - c3)/(c1-c2)(c1-c3)
	// lp_2(x) = (x - c1)(x - c3)/(c2-c1)(c2-c3)
	// lp_3(x) = (x - c1)(x - c2)/(c3-c1)(c3-c2)
	//
	// The denominators are easily dealt with. For the nominators, we
	// need to expand the products. We encode x with -1, c1 with 0, etc.
	// Therefore, for three stages we should get...
	//
	// expand( { {-1}, {1} }, { {-1}, {2} } ) =
	// { {-1 -1}, {-1 2}, {-1 1}, {1 2} }.
	// This means x^2  + c2 x + c1 x + c1c2
	//
	// Afterwards, we integrate in x, so for this case, we'd obtain
	// x^3/3  + c2 x^2 / 2 + c1 x ^ 2 / 2 + c1c2 * x
	//

	std::size_t Ns = c.size();
	arma::vec d( Ns );
	for( std::size_t i = 0; i < Ns; ++i ){
		double cfacs = 1.0;
		for( std::size_t j = 0; j < Ns; ++j ){
			if( j == i ) continue;
			cfacs *= c(i) - c(j);
		}
		d(i) = cfacs;
	}

	std::vector<coeff_list> poly_coefficients(Ns);
	for( std::size_t i = 0; i < Ns; ++i ){
		coeff_list ci;
		for( std::size_t j = 0; j < Ns; ++j ){
			if( i == j ) continue;

			int jj = j;
			// -1 codes for x.
			if( ci.size() == 0 ){
				ci = {{-1}, {jj}};
			}else{
				coeff_list tmp = expand( ci, { {-1}, {jj} } );
				ci = tmp;
			}
		}
		poly_coefficients[i] = ci;
	}

	// The coefficients construct the polynomial, so from this, we can
	// exactly calculate the polynomial coefficients. It is convoluted
	// but it works...
	//
	// The number of -1 s encode for the power of the term, with
	// four -1 s meaning it is a fifth order term, etc.
	arma::mat b_interp;
	b_interp.zeros( Ns, Ns );
	for( std::size_t i = 0; i < Ns; ++i ){
		for( const std::vector<int> cf : poly_coefficients[i] ){
			// Check the order of the term.
			int order = 0;
			for( int j : cf ){
				if( j == - 1 ) order++;
			}
			// order0 is the constant term that will become linear.
			// If you grab the highest order term, ignore it.
			// if( order == static_cast<int>(Ns) ) continue;

			double coeff = 1.0 / d(i) / (1.0 + order);
			for( int j : cf ){
				if( j != -1 ){
					// Multiply by the right c:
					coeff *= -c[j];
				}
			}

			int b_interp_idx = Ns - order - 1;
			int Ns_nosign = Ns;
			assert( (b_interp_idx >= 0) && "index out of range" );
			assert( (b_interp_idx < Ns_nosign) &&
			        "index out of range" );

			b_interp(i, b_interp_idx) += coeff;
		}
	}

	return b_interp;
}




solver_coeffs get_coefficients( int method )
{
	solver_coeffs sc;
	double one_third = 1.0/3.0;
	double one_six = 1.0/6.0;

	double sqrt3 = sqrt(3.0);
	// double sqrt5 = sqrt(5.0);
	double sqrt6 = sqrt(6.0);
	// double sqrt15 = sqrt(15.0);

	// Methods that need adding:
	// RADAU_137, LOBATTO_IIA_{43,86,129},
	// LOBATTO_IIIC_{43,86,129}, GAUSS_LEGENDRE_{42,84,126}

	sc.FSAL = false;
	sc.name = method_to_name( method );
	sc.gamma = 0.0;


	switch(method){
		default:
			std::cerr << "Method " << method << " not supported!\n";
			break;
		case EXPLICIT_EULER:
			sc.A = { 0.0 };
			sc.b = { 1.0 };
			sc.c = { 0.0 };
			sc.order = 1;
			sc.order2 = 0;

			break;

		case RUNGE_KUTTA_4:
			sc.A = { { 0.0, 0.0, 0.0, 0.0 },
			         { 0.5, 0.0, 0.0, 0.0 },
			         { 0.0, 0.5, 0.0, 0.0 },
			         { 0.0, 0.0, 1.0, 0.0 } };
			sc.b = { one_six, one_third, one_third, one_six };
			sc.c = { 0.0, 0.5, 0.5, 1.0 };
			sc.order = 4;
			sc.order2 = 0;
			break;


		case BOGACKI_SHAMPINE_32:
			sc.A  = { {  0.0,  0.0, 0.0, 0.0 },
			          {  0.5,  0.0, 0.0, 0.0 },
			          {  0.0, 0.75, 0.0, 0.0 },
			          { 2.0/9.0, 1.0 / 3.0, 4.0 / 9.0, 0.0 } };
			sc.b  =   { 2.0/9.0, 1.0 / 3.0, 4.0 / 9.0, 0.0 };

			sc.b2 = { 7.0/24.0, 0.25, 1.0/3.0, 1.0/8.0 };

			sc.c  = { 0.0, 0.5, 0.75, 1.0 };

			sc.FSAL = true;
			sc.order  = 3;
			sc.order2 = 2;

			break;

		case CASH_KARP_54:
			sc.A.zeros( 6,6 );

			sc.A(1,0) =  1.0/5.0;
			sc.A(2,0) =  3.0/40.0;
			sc.A(3,0) =  3.0/10.0;
			sc.A(4,0) = -11.0/54.0;
			sc.A(5,0) =  1631.0/55296.0;

			sc.A(2,1) =  9.0/40.0;
			sc.A(3,1) = -9.0/10.0;
			sc.A(4,1) =  5.0/2.0;
			sc.A(5,1) =  175.0/512.0;

			sc.A(3,2) =  6.0/5.0;
			sc.A(4,2) = -70.0/27.0;
			sc.A(5,2) =  575.0 / 13824.0;

			sc.A(4,3) =  35.0 / 27.0;
			sc.A(5,3) =  44275.0 / 110592.0;

			sc.A(5,4) =  253.0 / 4096.0;

			sc.b = {37.0 / 378.0,
			        0.0,
			        250.0 / 621.0,
			        125.0 / 594.0,
			        0.0,
			        512.0 / 1771.0 };
			sc.b2 = {2825.0/27648.0,
			         0.0,
			         18575.0 / 48384.0,
			         13525.0 / 55296.0,
			         277.0 / 14336.0,
			         1.0/4.0 };

			sc.c = { 0.0,
			         0.2,
			         0.3,
			         0.6,
			         1.0,
			         7.0/8.0 };

			sc.order = 5;
			sc.order2 = 4;

			break;
		case DORMAND_PRINCE_54:
			sc.A = arma::mat(7,7);
			sc.A.zeros( 7,7 );

			sc.A(1,0) =  1.0/5.0;
			sc.A(2,0) =  3.0/40.0;
			sc.A(3,0) =  44.0/45.0;
			sc.A(4,0) =  19372.0 / 6561.0;
			sc.A(5,0) =  9017.0 / 3168.0;
			sc.A(6,0) =  35.0/384.0;

			sc.A(2,1) =  9.0/40.0;
			sc.A(3,1) = -56.0/15.0;
			sc.A(4,1) = -25360.0/2187.0;
			sc.A(5,1) =  -355.0/33.0;
			sc.A(6,1) =  0.0;

			sc.A(3,2) =  32.0/9.0;
			sc.A(4,2) =  64448.0 / 6561.0;
			sc.A(5,2) =  46732.0 / 5247.0;
			sc.A(6,2) =  500.0 / 1113.0;

			sc.A(4,3) = -212.0 / 729.0;
			sc.A(5,3) =  49.0 / 176.0;
			sc.A(6,3) =  125.0/192.0;

			sc.A(5,4) = -5103.0 / 18656.0;
			sc.A(6,4) = -2187.0 / 6784.0;

			sc.A(6,5) =  11.0/84.0;

			sc.c  = {0.0,
			         0.2,
			         0.3,
			         0.8,
			         8.0/9.0,
			         1.0,
			         1.0};
			sc.b  = {35.0 / 384.0,
			         0.0,
			         500.0 / 1113.0,
			         125.0/192.0,
			         -2187.0 / 6784.0,
			         11.0 / 84.0,
			         0.0 };
			sc.b2 = {5179.0/57600.0,
			         0.0,
			         7571.0 / 16695.0,
			         393.0 / 640.0,
			         -92097.0 / 339200.0,
			         187.0/2100.0,
			         1.0/40.0 };
			sc.order = 5;
			sc.order2 = 4;
			sc.FSAL = true;
			break;

		case FEHLBERG_54:
			sc.A.zeros( 6,6 );
			sc.A(1,0) =  1.0/4.0;
			sc.A(2,0) =  3.0/32.0;
			sc.A(3,0) =  1932.0/2197.0;
			sc.A(4,0) =  439.0/216.0;
			sc.A(5,0) = -8.0/27.0;

			sc.A(2,1) =  9.0/32.0;
			sc.A(3,1) = -7200.0/2197.0;
			sc.A(4,1) = -8.0;
			sc.A(5,1) =  2.0;

			sc.A(3,2) =  7296.0/2197.0;
			sc.A(4,2) =  3680.0/513.0;
			sc.A(5,2) = -3544.0/2565.0;

			sc.A(4,3) = -845.0/4104.0;
			sc.A(5,3) =  1859.0/4104.0;

			sc.A(5,4) = -11.0/40.0;

			sc.c = { 0.0,
			         0.25,
			         0.375,
			         12.0/13.0,
			         1.0,
			         0.5 };

			sc.b  = { 16.0/135.0, 0.0, 6656.0/12825.0,
			          28561.0 / 56430.0, -9.0/50.0, 2.0/55.0 };
			sc.b2 = { 25.0 / 216.0, 0.0, 1408.0/2565.0,
			          2197.0/4104.0, -1.0/5.0, 0.0 };

			sc.order  = 5;
			sc.order2 = 4;

			break;

			// IMPLICIT METHODS:

		case IMPLICIT_EULER:
			sc.A = { 1.0 };
			sc.b = { 1.0 };
			sc.c = { 1.0 };
			sc.order = 1;
			sc.order2 = 0;
			break;

		case LOBATTO_IIIA_43:

			sc.A = { {      0.0,     0.0,       0.0 },
			         { 5.0/24.0, 1.0/3.0, -1.0/24.0 },
			         {  1.0/6.0, 2.0/3.0,  1.0/6.0 } };

			sc.c = { 0.0, 0.5, 1.0 };
			sc.b = { 1.0/6.0, 2.0/3.0, 1.0/6.0 };
			sc.b2 = { -0.5, 2.0, -0.5 };
			sc.order = 4;
			sc.order2 = 2;
			sc.FSAL = true;
			break;

		// case LOBATTO_IIIA_86:
		// case LOBATTO_IIIA_129:


		case LOBATTO_IIIC_43:

			sc.A = { { 1.0/6.0, -1.0/3.0, 1.0/6.0 },
			         { 1.0/6.0, 5.0/12.0, -1.0/12.0 },
			         { 1.0/6.0, 2.0/3.0, 1.0/6.0 } };
			sc.b = { 1.0/6.0, 2.0/3.0, 1.0/6.0 };
			sc.b2 = { -0.5, 2.0, -0.5 };
			sc.c = { 0.0, 0.5, 1.0 };
			sc.order = 4;
			sc.order2 = 2;

			break;

		// case LOBATTO_IIIC_86:
		// case LOBATTO_IIIC_129:

		case GAUSS_LEGENDRE_42:

			sc.A = { { 0.25, 0.25 - sqrt3/6.0, 0.0 },
			         { 0.25 + sqrt3/6.0, 0.25, 0.0 },
			         { 0.0, 0.0, 0.0 } };
			sc.c = { 0.5 - sqrt3/6.0, 0.5 + sqrt3/6.0, 0.0 };
			sc.b = { 0.5, 0.5, 0.0 };
			sc.b2= { (3*sqrt3 + 1)/12.0, (7-sqrt3)/12.0, (2-sqrt3)/6.0 };
			sc.order = 4;
			sc.order2 = 2;
			break;

		// case GAUSS_LEGENDRE_84:
		// case GAUSS_LEGENDRE_126:

		case RADAU_IIA_32:{

			sc.A = { {5.0/12.0, -1.0/12.0},
			         {3.0/4.0, 1.0/4.0 } };
			// A does not have real eigenvalues...
			// We take the real part of the complex values.
			sc.gamma = 1.0/3.0;

			sc.c  = { 1.0/3.0, 1.0 };
			sc.b  = { 3.0/4.0, 1.0/4.0 };

			sc.b2 = { (-6*sc.gamma + 3.0) / 4.0,
			          ( 2*sc.gamma + 1.0) / 4.0 };

			sc.order = 3;
			sc.order2 = 2;

			sc.b_interp = collocation_interpolate_coeffs( sc.c );

			break;
		}


		case RADAU_IIA_53:{

			sc.A = { { (88 - 7*sqrt6)/360.0, (296 - 169*sqrt6)/1800.0, (-2+3*sqrt6)/225.0 },
			         { (296 + 169*sqrt6)/1800.0, (88 + 7*sqrt6)/360.0, (-2-3*sqrt6)/225.0 },
			         { (16.0 - sqrt6)/36.0, (16 + sqrt6)/36.0, 1.0 / 9.0 } };
			// gamma is the real eigenvalue of A.
			sc.gamma = 2.74888829595677e-01;


			sc.c  = {  (4.0-sqrt6)/10.0,  (4.0+sqrt6) / 10.0, 1.0 };
			sc.b  = {  (16 - sqrt6)/36.0,
			           (16 + sqrt6)/36.0,
			           1.0 / 9.0 };

			sc.b2 = { -((18*sqrt6 + 12)*sc.gamma - 16 + sqrt6)/36.0,
			           ((18*sqrt6 - 12)*sc.gamma + 16 + sqrt6)/36.0,
			          -(3*sc.gamma - 1) / 9.0 };

			sc.order = 5;
			sc.order2 = 3;

			sc.b_interp = collocation_interpolate_coeffs( sc.c );



			break;
		}

		case RADAU_IIA_95:{
			sc.A = {{ 0.0729988643179033243, -0.0267353311079455719,
			          0.0186769297639843544, -0.0128791060933064399,
			          0.00504283923388201521 },
			        { 0.153775231479182469, 0.146214867847493507,
			          -0.036444568905128090, 0.021233063119304719,
			          -0.007935579902728778 },
			        { 0.14006304568480987, 0.29896712949128348,
			          0.16758507013524896, -0.03396910168661775,
			          0.01094428874419225 },
			        { 0.14489430810953476, 0.2765000687601592,
			          0.3257979229104210, 0.1287567532549098,
			          -0.01570891737880533 },
			        { 0.1437135607912259, 0.2813560151494621,
			          0.3118265229757413, 0.2231039010835707,
			          0.04 } };

			sc.c = { 0.05710419611451768219312119255411562124,
			         0.27684301363812382768004599768562514112,
			         0.58359043236891682005669766866291724869,
			         0.86024013565621944784791291887511976674,
			         1.0 };

			sc.b = { 0.1437135607912259,
			         0.2813560151494621,
			         0.3118265229757413,
			         0.2231039010835707,
			         0.04 };

			// gamma is the real eigenvalue of A.
			sc.gamma = 0.1590658444274690;

<<<<<<< HEAD
			sc.b2 = { };
=======
			sc.b2 = { sc.b(0) - 1.5864079001863282*sc.gamma,
			          sc.b(1) + 1.0081178814983730*sc.gamma,
			          sc.b(2) - 0.73097486615978746*sc.gamma,
			          sc.b(3) + 0.50926488484774272*sc.gamma,
			          sc.b(4) - 0.2*sc.gamma };
>>>>>>> 11515ad5

			sc.order  = 9;
			sc.order2 = 5;

			sc.b_interp = collocation_interpolate_coeffs( sc.c );

			// Interpolates on a solution interval as
			// b_j(t) = b_interp(j,0)*t + b_interp(j,1)*t^2
			//          + b_interp(j,2)*t^3 + ...
			/*
			double c1 = sc.c[0];
			double c2 = sc.c[1];
			double c3 = sc.c[2];

			double d1 = (c1-c2)*(c1-c3);
			double d2 = (c2-c1)*(c2-c3);
			double d3 = (c3-c1)*(c3-c2);

			sc.b_interp = { { c2*c3/d1, -(c2+c3)/(2.0*d1), (1.0/3.0)/d1 },
			                { c1*c3/d2, -(c1+c3)/(2.0*d2), (1.0/3.0)/d2 },
			                { c1*c2/d3, -(c1+c2)/(2.0*d3), (1.0/3.0)/d3 } };
			*/

			         break;
		}
		// case RADAU_IIA_137

	}

	// Some checks:
	for( std::size_t i = 0; i < sc.c.size(); ++i ){
		double ci = sc.c(i);
		double si = 0.0;
		for( std::size_t j = 0; j < sc.c.size(); ++j ){
			si += sc.A(i,j);
		}
		if( std::fabs( si - ci ) > 1e-5 ){
			std::cerr << "Warning! Mismatch between c and A(i,:) "
			          << "for i = " << i << ", method = "
			          << method_to_name( method ) << "!\n";
		}
	}

	return sc;
}


solver_options default_solver_options()
{
	solver_options s;
	return s;
}



bool verify_solver_options( solver_options &opts )
{
	if( opts.newton_opts ) return true;
	std::cerr << "ERROR! solver_opts @" << &opts << " does not have "
	          << "newton::options set!\n";
	return false;
}


const char *method_to_name( int method )
{
	return irk::rk_method_to_string[method].c_str();
}


int name_to_method( const std::string &name )
{
	return irk::rk_string_to_method[name];
}


std::vector<std::string> all_method_names()
{
	std::vector<std::string> methods;
	for( auto pair : rk_string_to_method ){
		methods.push_back( pair.first );
	}
	return methods;
}

arma::vec project_b( double theta, const irk::solver_coeffs &sc )
{
	std::size_t Ns = sc.b.size();
	const arma::mat &bcs = sc.b_interp;
	assert( bcs.size() > 0 && "Chosen method does not have dense output!" );

	arma::vec bs(Ns), ts(Ns);

	// ts will contain { t, t^2, t^3, ..., t^{Ns} }
	double tt = theta;
	for( std::size_t i = 0; i < Ns; ++i ){
		int j = Ns - i - 1;
		ts[j] = tt;
		tt *= theta;
	}

	// Now bs = sc.b_interp * ts;
	return sc.b_interp * ts;
}




} // namespace irk<|MERGE_RESOLUTION|>--- conflicted
+++ resolved
@@ -557,15 +557,11 @@
 			// gamma is the real eigenvalue of A.
 			sc.gamma = 0.1590658444274690;
 
-<<<<<<< HEAD
-			sc.b2 = { };
-=======
 			sc.b2 = { sc.b(0) - 1.5864079001863282*sc.gamma,
 			          sc.b(1) + 1.0081178814983730*sc.gamma,
 			          sc.b(2) - 0.73097486615978746*sc.gamma,
 			          sc.b(3) + 0.50926488484774272*sc.gamma,
 			          sc.b(4) - 0.2*sc.gamma };
->>>>>>> 11515ad5
 
 			sc.order  = 9;
 			sc.order2 = 5;
