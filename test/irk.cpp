// Tests parts of the IRK methods.

#include "../arma_include.hpp"

#include <catch2/catch.hpp>
#include "irk.hpp"
#include "test_equations.hpp"


TEST_CASE( "Test the expansion of polynomial coefficients.", "[poly-expand]" )
{
	using namespace irk;

	coeff_list v1 = { { 1, 2 } };
	coeff_list v2 = { { 1, 2, 3 }, { 1, 2, 4 } };

	REQUIRE( v1[0][0] == 1 );
	REQUIRE( v1[0][1] == 2 );

	REQUIRE( v2[0][0] == 1 );
	REQUIRE( v2[0][1] == 2 );
	REQUIRE( v2[0][2] == 3 );
	REQUIRE( v2[1][0] == 1 );
	REQUIRE( v2[1][1] == 2 );
	REQUIRE( v2[1][2] == 4 );

	REQUIRE( v1.size() == 1 );
	REQUIRE( v1[0].size() == 2 );

	REQUIRE( v2.size() == 2 );
	REQUIRE( v2[0].size() == 3 );
	REQUIRE( v2[1].size() == 3 );

	coeff_list c1 = { {1}, {2} };
	coeff_list c2 = { {3}, {4} };
	coeff_list c3 = expand( c1, c2 );
	REQUIRE( c1.size() == 2 );
	REQUIRE( c1[0].size() == 1 );
	REQUIRE( c2.size() == c1.size() );
	REQUIRE( c2[0].size() == 1 );

	REQUIRE( c3.size() == 4 );
	REQUIRE( c3[0].size() == 2 );
	std::cerr << "c1: " << c1 << "\n";
	std::cerr << "c2: " << c2 << "\n";
	std::cerr << "c3: " << c3 << "\n";

	REQUIRE( c3[0][0] == 1 );
	REQUIRE( c3[0][1] == 3 );
	REQUIRE( c3[1][0] == 1 );
	REQUIRE( c3[1][1] == 4 );
	REQUIRE( c3[2][0] == 2 );
	REQUIRE( c3[2][1] == 3 );
	REQUIRE( c3[3][0] == 2 );
	REQUIRE( c3[3][1] == 4 );

	// { {1,3,5}, {1,4,5}, {2,3,5}, {2,4,5},
	//   {1,3,6}, {1,4,6}, {2,3,6}, {2,4,6} }

	coeff_list c4 = { {5}, {6} };
	coeff_list c5 = expand( c3, c4 );
	REQUIRE( c5.size() == 8 );
	REQUIRE( c5[0].size() == 3 );

	std::cerr << "c5: " << c5 << "\n";

	REQUIRE( c5[0][0] == 1 );
	REQUIRE( c5[0][1] == 3 );
	REQUIRE( c5[0][2] == 5 );

	REQUIRE( c5[1][0] == 1 );
	REQUIRE( c5[1][1] == 3 );
	REQUIRE( c5[1][2] == 6 );

	REQUIRE( c5[2][0] == 1 );
	REQUIRE( c5[2][1] == 4 );
	REQUIRE( c5[2][2] == 5 );

	REQUIRE( c5[3][0] == 1 );
	REQUIRE( c5[3][1] == 4 );
	REQUIRE( c5[3][2] == 6 );

	REQUIRE( c5[4][0] == 2 );
	REQUIRE( c5[4][1] == 3 );
	REQUIRE( c5[4][2] == 5 );

	REQUIRE( c5[5][0] == 2 );
	REQUIRE( c5[5][1] == 3 );
	REQUIRE( c5[5][2] == 6 );

	REQUIRE( c5[6][0] == 2 );
	REQUIRE( c5[6][1] == 4 );
	REQUIRE( c5[6][2] == 5 );

	REQUIRE( c5[7][0] == 2 );
	REQUIRE( c5[7][1] == 4 );
	REQUIRE( c5[7][2] == 6 );

	// 3. expand( { {1,2,3}, {4,5} } ) should be
	// ( a1 + a2 + a3 ) ( b1 + b2 ) =
	// ( a1b1 + a2b1 + a3b1 + a1b2 + a2b2 + a3b2 ) =
	// { {1,4}, {2,4}, {3,4}, {1,5}, {2,5}, {2,6} }
	coeff_list c21 = { {1}, {2}, {3} };
	coeff_list c22 = { {4}, {5} };
	coeff_list c23 = expand( c21, c22 );

	std::cerr << "c21:\n" << c21 << "\n";
	std::cerr << "c22:\n" << c22 << "\n";
	std::cerr << "c23:\n" << c23 << "\n";

	REQUIRE( c23.size() == 6 );
	REQUIRE( c23[0].size() == 2 );

	REQUIRE( c23[0][0] == 1 );
	REQUIRE( c23[0][1] == 4 );
	REQUIRE( c23[1][0] == 1 );
	REQUIRE( c23[1][1] == 5 );

	REQUIRE( c23[2][0] == 2 );
	REQUIRE( c23[2][1] == 4 );
	REQUIRE( c23[3][0] == 2 );
	REQUIRE( c23[3][1] == 5 );

	REQUIRE( c23[4][0] == 3 );
	REQUIRE( c23[4][1] == 4 );
	REQUIRE( c23[5][0] == 3 );
	REQUIRE( c23[5][1] == 5 );


}



TEST_CASE( "Test if the product generator works.", "[collocation]" )
{
	using namespace irk;
	std::cerr << "\n";

	// For Radau 32 it should be obvious.
	// c1 = 1/3, c2 = 1
	// hence lp1(x) = ( x - c2 ) / ( c1 - c2 )
	//              = -1.5x + 1.5
	//       lp2(x) = ( x - c1 ) / ( c2 - c1 )
	//              =  1.5x + 0.5
	//

	SECTION( "RADAU_IIA_32" ){
		std::cerr << "Checking coeffs for RADAU_IIA_32:\n";
		auto coeffs = get_coefficients( RADAU_IIA_32 );
		mat_type b_interp = collocation_interpolate_coeffs( coeffs.c );

		std::cerr << "Size of b_interp is " << b_interp.size() << "\n";
		std::cerr << "Here is the matrix:\n";
		std::cerr << b_interp << "\n";

		double b1 = coeffs.b[0];
		double b2 = coeffs.b[1];
		double bb1 = 0.0;
		double bb2 = 0.0;
		for( std::size_t i = 0; i < 2; ++i ){
			bb1 += b_interp(0,i);
			bb2 += b_interp(1,i);
		}

		REQUIRE( b1 == Approx(bb1) );
		REQUIRE( b2 == Approx(bb2) );

	}

	SECTION( "RADAU_IIA_53" ){
		std::cerr << "Checking coeffs for RADAU_IIA_53:\n";
		auto coeffs = get_coefficients( RADAU_IIA_53 );
		mat_type b_interp = collocation_interpolate_coeffs( coeffs.c );
	}

	SECTION( "RADAU_IIA_95" ){
		std::cerr << "Checking coeffs for RADAU_IIA_95:\n";
		auto coeffs = get_coefficients( RADAU_IIA_95 );
		mat_type b_interp = collocation_interpolate_coeffs( coeffs.c );
	}
}



TEST_CASE( "Test if merging two solution objects works.", "[sol_merge]" )
{
	using namespace irk;
	rk_output sol1;
	rk_output sol2;

	sol1.t_vals = { 0.0, 0.1, 0.2 };
	sol2.t_vals = { 0.3, 0.4, 0.5 };

	sol1.y_vals = { {1.0},
	                {0.9},
	                {0.9*0.9} };
	sol2.y_vals = { {0.9*0.9*0.9},
	                {0.9*0.9*0.9*0.9},
	                {0.9*0.9*0.9*0.9*0.9} };


	rk_output sol3 = merge_rk_output( sol1, sol2 );
	REQUIRE( sol3.t_vals[0] == 0.0 );
	REQUIRE( sol3.t_vals[1] == 0.1 );
	REQUIRE( sol3.t_vals[2] == 0.2 );
	REQUIRE( sol3.t_vals[3] == 0.3 );
	REQUIRE( sol3.t_vals[4] == 0.4 );
	REQUIRE( sol3.t_vals[5] == 0.5 );

	REQUIRE( sol3.y_vals[0](0) == 1.0 );
	REQUIRE( sol3.y_vals[1](0) == 0.9 );
	REQUIRE( sol3.y_vals[2](0) == (0.9*0.9) );
	REQUIRE( sol3.y_vals[3](0) == (0.9*0.9*0.9) );
	REQUIRE( sol3.y_vals[4](0) == (0.9*0.9*0.9*0.9) );
	REQUIRE( sol3.y_vals[5](0) == (0.9*0.9*0.9*0.9*0.9) );

	SECTION( "Applied to an aqual ODE." ){
		auto so = default_solver_options();
		newton::options opts;
		opts.tol = 0.1*so.rel_tol;
		vec_type Y0 = { 1.0 };
		test_equations::exponential func( -0.4 );
		so.out_interval = 1;
		so.newton_opts = &opts;
<<<<<<< HEAD
=======
		std::cerr << "Integrating first leg.\n";
>>>>>>> f890798d
		rk_output soltmp1 = irk::odeint( func, 0.0, 2.0, Y0, so );
		std::size_t nsol1 = soltmp1.t_vals.size();
	        vec_type Y1 = soltmp1.y_vals[nsol1-1];
		double dt = soltmp1.t_vals[nsol1-1] - soltmp1.t_vals[nsol1-2];
<<<<<<< HEAD
		rk_output soltmp2 = irk::odeint( func, 2.0, 4.0,
		                                       Y1, so, dt );
=======
		std::cerr << "Integrating second leg.\n";
		rk_output soltmp2 = irk::odeint( func, 2.0, 4.0, Y1, so,
		                                 irk::RADAU_IIA_53, dt );
>>>>>>> f890798d

		auto merge = merge_rk_output( soltmp1, soltmp2 );

		for( std::size_t i = 0; i < merge.t_vals.size(); ++i ){
			if( i < nsol1 ){
				REQUIRE( merge.t_vals[i] == soltmp1.t_vals[i] );
			}else{
				auto j = i - nsol1;
				REQUIRE( merge.t_vals[i] == soltmp2.t_vals[j] );
			}
		}
	}


}<|MERGE_RESOLUTION|>--- conflicted
+++ resolved
@@ -222,22 +222,13 @@
 		test_equations::exponential func( -0.4 );
 		so.out_interval = 1;
 		so.newton_opts = &opts;
-<<<<<<< HEAD
-=======
-		std::cerr << "Integrating first leg.\n";
->>>>>>> f890798d
 		rk_output soltmp1 = irk::odeint( func, 0.0, 2.0, Y0, so );
 		std::size_t nsol1 = soltmp1.t_vals.size();
 	        vec_type Y1 = soltmp1.y_vals[nsol1-1];
 		double dt = soltmp1.t_vals[nsol1-1] - soltmp1.t_vals[nsol1-2];
-<<<<<<< HEAD
-		rk_output soltmp2 = irk::odeint( func, 2.0, 4.0,
-		                                       Y1, so, dt );
-=======
 		std::cerr << "Integrating second leg.\n";
 		rk_output soltmp2 = irk::odeint( func, 2.0, 4.0, Y1, so,
 		                                 irk::RADAU_IIA_53, dt );
->>>>>>> f890798d
 
 		auto merge = merge_rk_output( soltmp1, soltmp2 );
 
